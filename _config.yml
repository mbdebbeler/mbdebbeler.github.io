--- conflicted
+++ resolved
@@ -67,11 +67,6 @@
   syntax_highlighter_opts:
     # Use existing pygments syntax highlighting css
     css_class: 'highlight'
-<<<<<<< HEAD
-        block:
-            line_numbers: true
-=======
->>>>>>> 38098db3
 
 # Set the Sass partials directory, as we're using @imports
 sass:
